--- conflicted
+++ resolved
@@ -116,19 +116,12 @@
     }
     const std::vector<NodeEntry>& input_grads = grad_fun_map[ptr->op()]
         (mirror_map.size() == 0 ? ptr : mirror_map.at(ptr.get()), out_agg_grads);
-<<<<<<< HEAD
-    CHECK_EQ(input_grads.size(), ptr->inputs.size());
+    CHECK_EQ(input_grads.size(), ptr->inputs.size())
+        << "Gradient function not returning enough gradient";
     for (size_t i = 0; i < ptr->inputs.size(); ++i) {
       const NodePtr in_node = ptr->inputs[i].node;
       const uint32_t index = ptr->inputs[i].index;
       output_grads[in_node.get()][index].grads.emplace_back(input_grads[i]);
-=======
-    CHECK_EQ((*rit)->inputs.size(), input_grads.size())
-        << "Gradient function not returning enough gradient";
-    auto git = input_grads.begin();
-    for (auto it = (*rit)->inputs.begin(); it != (*rit)->inputs.end(); ++it, ++git) {
-      output_grads[it->node.get()][it->index].grads.emplace_back(std::move(*git));
->>>>>>> dc944d62
     }
   }
 
